--- conflicted
+++ resolved
@@ -1,4 +1,3 @@
-<<<<<<< HEAD
 // Copyright 2018 Google LLC. All Rights Reserved.
 /*
   Copyright (C) 2005-2018 Steven L. Scott
@@ -17,9 +16,6 @@
   License along with this library; if not, write to the Free Software
   Foundation, Inc., 51 Franklin Street, Fifth Floor, Boston, MA  02110-1301, USA
 */
-
-=======
->>>>>>> ab18a698
 #include "Models/HMM/Clickstream/NestedHmm.hpp"
 
 #include "LinAlg/VectorView.hpp"
