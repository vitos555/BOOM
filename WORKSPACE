# Use the github archive for googletest / gtest, version 1.8
<<<<<<< HEAD

new_http_archive(
    name = "gtest",
    url = "https://github.com/google/googletest/archive/release-1.8.0.zip",
#    sha256 = "b58cb7547a28b2c718d1e38aee18a3659c9e3ff52440297e965f5edffe34b6d0",
    build_file = "gtest.BUILD",
#    strip_prefix = "googletest-release-1.8.0",
)


# Change master to the git tag you want.
http_archive(
    name = "com_grail_rules_r",
    strip_prefix = "rules_r-master",
    urls = ["https://github.com/grailbio/rules_r/archive/master.tar.gz"],
)
=======
>>>>>>> f6d67aba

load("@bazel_tools//tools/build_defs/repo:git.bzl", "git_repository")

git_repository(
    name = "gtest",
    commit = "3306848f697568aacf4bcca330f6bdd5ce671899",
    remote = "https://github.com/google/googletest",
)<|MERGE_RESOLUTION|>--- conflicted
+++ resolved
@@ -1,23 +1,4 @@
 # Use the github archive for googletest / gtest, version 1.8
-<<<<<<< HEAD
-
-new_http_archive(
-    name = "gtest",
-    url = "https://github.com/google/googletest/archive/release-1.8.0.zip",
-#    sha256 = "b58cb7547a28b2c718d1e38aee18a3659c9e3ff52440297e965f5edffe34b6d0",
-    build_file = "gtest.BUILD",
-#    strip_prefix = "googletest-release-1.8.0",
-)
-
-
-# Change master to the git tag you want.
-http_archive(
-    name = "com_grail_rules_r",
-    strip_prefix = "rules_r-master",
-    urls = ["https://github.com/grailbio/rules_r/archive/master.tar.gz"],
-)
-=======
->>>>>>> f6d67aba
 
 load("@bazel_tools//tools/build_defs/repo:git.bzl", "git_repository")
 
