--- conflicted
+++ resolved
@@ -1,5 +1,3 @@
-<<<<<<< HEAD
-=======
 # Use the github archive for googletest / gtest, version 1.8
 
 load("@bazel_tools//tools/build_defs/repo:git.bzl", "git_repository")
@@ -8,5 +6,4 @@
     name = "gtest",
     commit = "3306848f697568aacf4bcca330f6bdd5ce671899",
     remote = "https://github.com/google/googletest",
-)
->>>>>>> bad1df96
+)